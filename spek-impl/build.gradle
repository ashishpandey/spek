--- conflicted
+++ resolved
@@ -4,9 +4,3 @@
     compile project(':spek-api')
     compile group: 'org.reflections', name: 'reflections', version: '0.9.8'
 }
-<<<<<<< HEAD
-sourceSets {
-    main.java.srcDirs += 'kotlin'
-}
-=======
->>>>>>> 1a6e4419
