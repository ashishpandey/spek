buildscript {
<<<<<<< HEAD
    junitVersion = '4.12'
    kotlinVersion = '1.0.0'
    version = '0.1-SNAPSHOT'
=======
    project.ext.set("junitVersion", "4.12")
    project.ext.set("kotlinVersion", "1.0.0")
    project.version = '0.1-SNAPSHOT'
>>>>>>> db3841bc
    repositories {
        mavenCentral()
        maven {
            url 'https://dl.bintray.com/kotlin/kotlin-eap'
        }
        maven {
            url 'http://oss.sonatype.org/content/repositories/snapshots'
        }
    }
    dependencies {
        classpath "org.jetbrains.kotlin:kotlin-gradle-plugin:${kotlinVersion}"
    }
}

if (hasProperty("teamcity") && kotlinVersion != '0.1-SNAPSHOT') {
    version = teamcity["build.number"]
} else
    version = "0.1-SNAPSHOT"

group = 'org.jetbrains.spek'

apply plugin: 'kotlin'

configurations.all {
    resolutionStrategy.cacheChangingModulesFor 0, 'seconds'
}

allprojects {
    repositories {
        mavenCentral()
    }
    apply plugin: 'idea'

    sourceCompatibility = '1.7'
    targetCompatibility = '1.7'
}

subprojects {
    buildscript {

        repositories {
            mavenCentral()
            maven {
                url 'http://oss.sonatype.org/content/repositories/snapshots'
            }
        }
        dependencies {
            classpath "org.jetbrains.kotlin:kotlin-gradle-plugin:${kotlinVersion}"
        }
    }

    apply plugin: 'java'
    apply plugin: 'kotlin'
   
    configurations {
        include_unpacked_jars /// used when packing 'spek.jar' for download
    }

    def junitDependency = "junit:junit:${junitVersion}"
    repositories {
        maven {
            url 'http://oss.sonatype.org/content/repositories/snapshots'
        }
    }
    dependencies {
        compile "org.jetbrains.kotlin:kotlin-stdlib:${kotlinVersion}"
        compile "org.jetbrains.kotlin:kotlin-runtime:${kotlinVersion}"
        compile "org.jetbrains.kotlin:kotlin-reflect:${kotlinVersion}"
        compile "org.jetbrains.kotlin:kotlin-test:${kotlinVersion}"
        compile junitDependency
        include_unpacked_jars junitDependency
    }


    tasks.withType(Jar) { task ->
       task.manifest {
          attributes \
            'Implementation-Title': "Spek", \
            'Implementation-Version': rootProject.version, \
            'Implementation-Kotlin-Version': kotlinVersion, \
            'Build-Time': new Date().format("yyyy-MM-dd'T'HH:mm:ssZ")
          }
    }

    test {

       // set heap size for the test JVM(s)
       minHeapSize = "128m"
       maxHeapSize = "512m"

       // set JVM arguments for the test JVM(s)
       jvmArgs '-XX:MaxPermSize=256m'
    }
}

task wrapper(type: Wrapper) {
    gradleVersion = 1.11

    doLast() {
      def gradleOpts = "-XX:MaxPermSize=300m -Xmx1024m"
      def gradlew_sh = file("gradlew")
      def gradlew_bat = file("gradlew.bat")
      gradlew_sh.text = gradlew_sh.text.replace("DEFAULT_JVM_OPTS=",
                                                "GRADLE_OPTS=\"$gradleOpts \$GRADLE_OPTS\"\nDEFAULT_JVM_OPTS=")
      gradlew_bat.text = gradlew_bat.text.replace("set DEFAULT_JVM_OPTS=",
                                                  "set GRADLE_OPTS=$gradleOpts %GRADLE_OPTS%\nset DEFAULT_JVM_OPTS=")

    }

}<|MERGE_RESOLUTION|>--- conflicted
+++ resolved
@@ -1,13 +1,7 @@
 buildscript {
-<<<<<<< HEAD
-    junitVersion = '4.12'
-    kotlinVersion = '1.0.0'
-    version = '0.1-SNAPSHOT'
-=======
     project.ext.set("junitVersion", "4.12")
     project.ext.set("kotlinVersion", "1.0.0")
     project.version = '0.1-SNAPSHOT'
->>>>>>> db3841bc
     repositories {
         mavenCentral()
         maven {
