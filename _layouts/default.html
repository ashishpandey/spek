--- conflicted
+++ resolved
@@ -7,7 +7,6 @@
     <link rel="stylesheet" type="text/css" href="stylesheets/normalize.css" media="screen">
     <link href='https://fonts.googleapis.com/css?family=Open+Sans:400,700' rel='stylesheet' type='text/css'>
     <link rel="stylesheet" type="text/css" href="stylesheets/stylesheet.css" media="screen">
-    <link rel="stylesheet" type="text/css" href="stylesheets/syntax.css" media="screen">
     <link rel="stylesheet" type="text/css" href="stylesheets/github-light.css" media="screen">
 </head>
 <body>
@@ -15,13 +14,8 @@
     <h1 class="project-name">Spek</h1>
     <h2 class="project-tagline">A Specification Framework for the JVM</h2>
     <a href="/spek/" class="btn">Home</a>
-<<<<<<< HEAD
     <a href="/spek/docs" class="btn">Docs</a>
-    <a href="/spek/download" class="btn">Releases</a>
-=======
-    <a href="/spek/docs/latest" class="btn">Docs</a>
-    <a href="/spek/download" class="btn">Download</a>
->>>>>>> 8e6b0f71
+    <a href="/spek/releases" class="btn">Releases</a>
     <a href="https://github.com/JetBrains/spek" class="btn">View on GitHub</a>
     <div>Current Version {{ site.version }}</div>
 </section>
