apply plugin: 'org.ajoberstar.grgit'
apply plugin: 'org.ajoberstar.github-pages'
apply plugin: 'org.asciidoctor.convert'

asciidoctor {
    sourceDir file("src/docs")
    sources {
<<<<<<< HEAD
        include 'index.adoc', 'user-guide/latest/index.adoc'
    }

    resources {
        from "$projectDir/src/lib"
        into 'lib'
=======
        include 'latest/index.adoc'
>>>>>>> c15e09e8
    }

    attributes  version: project.version,
                githubRepo: githubRepo,
                issueTracker: issueTracker,
                kotlinVersion: kotlinVersion,
                highlightjsdir: "../../lib/highlight"
}

githubPages {

    repoUri = 'https://github.com/JetBrains/spek.git'
    targetBranch = 'gh-pages'
    pages {
        from "build/asciidoc/html5/"
        into "docs/"
    }
}<|MERGE_RESOLUTION|>--- conflicted
+++ resolved
@@ -5,23 +5,19 @@
 asciidoctor {
     sourceDir file("src/docs")
     sources {
-<<<<<<< HEAD
-        include 'index.adoc', 'user-guide/latest/index.adoc'
+        include 'latest/index.adoc'
     }
 
     resources {
         from "$projectDir/src/lib"
         into 'lib'
-=======
-        include 'latest/index.adoc'
->>>>>>> c15e09e8
     }
 
     attributes  version: project.version,
                 githubRepo: githubRepo,
                 issueTracker: issueTracker,
                 kotlinVersion: kotlinVersion,
-                highlightjsdir: "../../lib/highlight"
+                highlightjsdir: "../lib/highlight"
 }
 
 githubPages {
